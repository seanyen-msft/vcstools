--- conflicted
+++ resolved
@@ -37,17 +37,12 @@
 import tarfile
 import tempfile
 import subprocess
-<<<<<<< HEAD
 import sys
-=======
 import mock
->>>>>>> 616deb14
 
 from vcstools.common import rmtree
 from vcstools.tar import TarClient
-<<<<<<< HEAD
 from .util import _touch
-=======
 from test.mock_server import start_mock_server
 
 def tarfile_contents():
@@ -72,8 +67,6 @@
     shutil.rmtree(tar_directory)
     return result
 
->>>>>>> 616deb14
-
 
 class TarClientTest(unittest.TestCase):
     '''Test against mock http server'''
